--- conflicted
+++ resolved
@@ -30,17 +30,10 @@
 from itertools import combinations
 import operator
 
-<<<<<<< HEAD
-# import six
 import io
 from functools import reduce
-from ConfigSpace.hyperparameters import Hyperparameter
-=======
-import six
-
 from ConfigSpace.hyperparameters import Hyperparameter, \
     NumericalHyperparameter, OrdinalHyperparameter
->>>>>>> 4dcd5452
 
 
 class ConditionComponent(object):
