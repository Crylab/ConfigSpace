--- conflicted
+++ resolved
@@ -157,11 +157,8 @@
     def has_neighbors(self) -> bool:
         return True
 
-<<<<<<< HEAD
     def get_num_neighbors(self, value=None) -> float:
-=======
-    def get_num_neighbors(self, value=None) -> np.inf:
->>>>>>> be0ef511
+
         return np.inf
 
     def compare(self, value: Union[int, float, str], value2: Union[int, float, str]) -> int:
